--- conflicted
+++ resolved
@@ -33,20 +33,13 @@
 // "ExpectedContainerNamesAnnotation" is a name of container or list of names (separated by comma)
 // which are take into account during register process.
 const (
-<<<<<<< HEAD
-	ConsulRegisterEnabledAnnotation     string = "consul.register/enabled"
-	ConsulRegisterServiceNameAnnotation string = "consul.register/service.name"
-	CreatedByAnnotation                 string = "kubernetes.io/created-by"
-	ExpectedContainerNamesAnnotation    string = "consul.register/pod.container.name"
-	ContainerProbeLivenessAnnotation    string = "consul.register/pod.container.probe.liveness"
-	ContainerProbeReadinessAnnotation   string = "consul.register/pod.container.probe.readiness"
-=======
 	ConsulRegisterEnabledAnnotation           string = "consul.register/enabled"
 	ConsulRegisterServiceNameAnnotation       string = "consul.register/service.name"
 	ConsulRegisterServiceMetaPrefixAnnotation string = "consul.register/service.meta."
 	CreatedByAnnotation                       string = "kubernetes.io/created-by"
 	ExpectedContainerNamesAnnotation          string = "consul.register/pod.container.name"
->>>>>>> fce2cb87
+  ContainerProbeLivenessAnnotation          string = "consul.register/pod.container.probe.liveness"
+	ContainerProbeReadinessAnnotation         string = "consul.register/pod.container.probe.readiness"
 )
 
 var (
